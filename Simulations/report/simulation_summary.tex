\documentclass[12pt]{article}
\usepackage{amsmath,amsfonts}
\usepackage{enumerate}
\usepackage{graphicx}
\usepackage{float}
\usepackage{multirow}
\usepackage{booktabs}
\usepackage{placeins}

\renewcommand{\baselinestretch}{1}
\topmargin 0in \headheight 0.0in \textheight 9in \textwidth 6.5in
\oddsidemargin 0.1in \evensidemargin 0.1in

\graphicspath{{/Users/siyangren/Documents/ra-cida/ESFGSP_Paper/Simulations/results/figures}}


\title{}
\author{Siyang Ren}

\begin{document}

<<<<<<< HEAD
\maketitle

\section*{Notes}

\section*{Introduction}

In this study, we conducted two simulations to evaluate the performance of LASSO models in identifying significant features within high-dimensional datasets. The first simulation assumes sparsity in the feature space corresponding to pixels, referred to as the pixel space, while the second simulation assumes sparsity in the frequency domain, known as the frequency space. The pixel space represents the original high-dimensional domain, where each dimension corresponds to a pixel in an image. Features in this space are directly observable and may exhibit inherent correlations. In contrast, the frequency space is a transformed version of the pixel space, derived through eigen decomposition, where the data is represented in terms of its frequency components.


\section*{Methods}

\subsection*{Data Simulation}

We will firstly illustrate how the transformation between the pixel space and the frequency space was performed. Let \( \mathbf{x} \) denote a column vector representing the pixel values of a single observation, with \( n =256 \) pixels in total. Its covariance matrix, \( C \), is defined to have an exponential correlation structure, where \( C_{i j}=-\exp (\operatorname{dist}(i, j)) \). Here, \( \operatorname{dist}(i, j) \) is the distance between the pixels \( i \) and \( j \) in a \( 16 \times 16 \) grid. Let's define \( \mathbf{M}=\mathbf{I}-\mathbf{1} \mathbf{1}^{\prime} / n \) to be a centering matrix. We can eigen-decompose the matrix \( \mathbf{MCM} \) into \( \mathbf{E}_{\text {full }} \boldsymbol{\Lambda}_{\text {full }} \mathbf{E}_{\text {full }}^{\prime} \), where the \( l \)th column of \( \mathbf{E} \) is the \( l \)th eigenvector. We transform the random vector \( \mathbf{x} \) into the frequency space by computing \( \mathbf{x}_{\text {freq }}=\mathbf{E}^T \mathbf{x} \). The covariance matrix of \( \mathbf{x}_{\text {freq }} \) is then given by \( \operatorname{cov}(\mathbf{x}_{\mathrm{freq}})=\mathbf{E}^T C \mathbf{E} \), which results in a diagonal matrix.



In each simulation iteration, 1000 observations of \( X_{\text {freq}} \) are generated from a multivariate normal
distribution with the covariance matrix \(\operatorname{cov}\left(X_{\text {freq }}\right) \). This process is repeated
across 500 iterations.  For each observation, we compute the corresponding pixel space vector \( X \) as \( X=V X_{\text
{freq }} \).

In the first simulation, we assume that the coefficient vector \( \beta \) is sparse in the pixel space. Specifically,
the non-zero values in \( \beta \) are confined to a central \( 8 \times 8 \) region of the image. The response variable
\( y \) is drawn from a binomial distribution, with the success probability determined by \( \eta = X \beta \). The
non-zero coefficients in \( \beta \) are chosen to ensure that the probability \( p = \frac{1}{1 + \exp(-\eta)} \) is
uniformly distributed within the interval \( [0, 1] \).

In the second simulation, sparsity is assumed in the coefficient vector \( b \) within the frequency space. Here, 10\%
of the 256 entries in \( b \) are randomly set to non-zero values, while the rest remain zero. The response variable \(
y \) is generated similarly to the first simulation, ensuring that the probability \( p \) is uniformly distributed. 

For both simulations, two models are fitted: one using the covariates in the pixel space and the other using the
covariates in the frequency space. Each dataset, consisting of 1000 observations with 256 features (representing \( 16
\times 16 \) pixel images), is split into training (80\%) and test (20\%) sets. The regularization parameter \( \lambda
\) is tuned using cross-validation based on the binomial deviance metric. The dataset is divided into 10 folds, with the
model trained and validated iteratively across these folds while varying \( \lambda \). We consider two specific \(
\lambda \) values, `lambda.min` which minimizes the cross-validated error, and `lambda.1se`, which represents the
largest \( \lambda \) within one standard error of the minimum.

After selecting the optimal \( \lambda \), model performance is assessed using accuracy and AUC (Area Under the Curve)
metrics. Additionally, a permutation test is conducted 100 times to calculate p-values for each covariate. Across all
iterations, we compute the mean and standard deviation of the metrics, as well as the percentage of significant p-values
for each covariate.  
=======

\section*{Methods}

We evaluate the performance of LASSO models in identifying significant features in high-dimensional datasets, comparing model performance in the pixel space and the frequency space. Two simulations were designed: one simulating data in the pixel space and the other in the frequency space. After each simulation, the generated data is projected between spaces, and LASSO models are fitted in both spaces to assess performance.

\subsection*{Transformation Between Pixel and Frequency Spaces}

Let \( \mathbf{x} \) be a column vector of pixel values for an image with 256 pixels. The pixel values exhibit inherent correlations, captured by the covariance matrix \( \Sigma \). Performing eigen-decomposition of \( \Sigma \), we obtain a matrix \( V \), where each column is an eigenvector of \( \Sigma \). Using \( V \), the transformation from the pixel space to the frequency space is expressed as:

\[
\mathbf{x}_{\text{freq}} = V^T \mathbf{x}
\]

In the frequency space, the covariance matrix of \( \mathbf{x}_{\text{freq}} \) is \( V^T \Sigma V \), which is diagonal. This diagonal structure implies that the features in the frequency space are uncorrelated. We can simulate \( \mathbf{x} \) for 1000 times, with each iteration as a row and use \( \mathbf{X} \) to represent it.

\subsection*{Simulation Design}

Two simulations were conducted, generating 1000 observations, each with 256 features representing \( 16 \times 16 \) pixel images. Both simulations were repeated over 500 iterations to ensure robustness.

\subsubsection*{Simulation 1: Data Generated in the Pixel Space}

In the first simulation, data is generated in the pixel space. The covariates \( \mathbf{X} \) follow an exponential correlation structure, where the covariance between pixels \( i \) and \( j \) is given by:

\[
\Sigma_{i j} = \exp(-\text{dist}(i, j))
\]
where \( \text{dist}(i, j) \) is the distance between pixels in the 2D space. The coefficient vector \( \beta \) is sparse, with non-zero values confined to a central \( 8 \times 8 \) region of the image. The response variable \( y \) is drawn from a binomial distribution, with the probability \( p \) determined by:

\[
\eta = \mathbf{X} \beta, \quad p = \frac{1}{1 + \exp(-\eta)}
\]

The non-zero coefficients in \( \beta \) are chosen to ensure that \( p \) is uniformly distributed within \( [0, 1] \).

Once the data is generated in the pixel space, we project it to the frequency space using the transformation \( \mathbf{X}_{\text{freq}} = \mathbf{X} V \), and calculate the corresponding coefficients \( b = V^T \beta \).

\subsubsection*{Simulation 2: Data Generated in the Frequency Space}

In the second simulation, data is generated directly in the frequency space. The covariance matrix in this space is diagonal, representing no correlation between features. We assume a diagonal covariance matrix with decreasing diagonal values, corresponding to decreasing variance across frequencies.

The coefficient vector \( b \) is sparse, with 10\% of the 256 entries randomly assigned non-zero values, while the remaining entries are set to zero. The response variable \( y \) is generated similarly to the first simulation, ensuring that \( p \) is uniformly distributed.

Once the data is generated in the frequency space, we project it back to the pixel space using the inverse transformation \( \mathbf{X} = \mathbf{X}_{\text{freq}} V^T \), and calculate the corresponding coefficients \( \beta = V b \).

\subsection*{Model Fitting and Evaluation}

For both simulations, we fit LASSO models using the covariates in both the pixel space and the frequency space. Each dataset, consisting of 1000 observations with 256 features, is split into training (80\%) and test (20\%) sets. The regularization parameter \( \lambda \) is tuned using cross-validation based on binomial deviance. Two specific values of \( \lambda \) are considered:

\begin{itemize}
    \item \( \lambda_{\text{min}} \): The value of \( \lambda \) that minimizes the cross-validated error.
    \item \( \lambda_{\text{1se}} \): The largest value of \( \lambda \) within one standard error of the minimum.
\end{itemize}

After selecting the optimal \( \lambda \), model performance is evaluated using accuracy and the Area Under the Curve (AUC) metric. Additionally, a permutation test is performed 100 times to calculate p-values for each covariate. Across all iterations, we compute the mean and standard deviation of the performance metrics and the percentage of significant p-values for each covariate.
>>>>>>> 90e132e3


\section*{Results}

\subsection*{Effect Size Determination}

In Simulation 1, the distribution of the success probability \( p \) was evaluated at various \( \beta \) values: 0.01,
0.05, 0.1, 0.2, and 1. As shown in Figure \ref{fig:sim1_p_dist}, \( \beta = 0.1 \) yielded the most uniform distribution
of \( p \), making it the optimal choice for model fitting. Similarly, in Simulation 2, the distribution of \( p \) was assessed at various \( b \) values: 0.1, 0.2, 0.4, 0.6, 0.8, and 1. As illustrated in Figure \ref{fig:sim2_p_dist}, \( b = 0.2 \) resulted in the most uniform distribution of \( p \). 

\begin{figure}[h!] 
	\centering
	\includegraphics[width=0.8\textwidth]{sim1_p_dist.png} 
  \caption{Distribution of success probability \( p \) at different \( \beta \) values in Simulation 1.}
	\label{fig:sim1_p_dist} 
\end{figure}

\begin{figure}[h!] 
	\centering
	\includegraphics[width=0.8\textwidth]{sim2_p_dist.png} 
  \caption{Distribution of success probability \( p \) at different \( b \) values in Simulation 2.}
	\label{fig:sim2_p_dist} 
\end{figure}

\FloatBarrier

\subsection*{Group Mean Difference}

Using the selected values of \( \beta \) and \( b \), figure \ref{fig:group_diff1} and \ref{fig:group_diff2} depict the group mean difference in covariate values between instances where \( y = 1 \) and \( y = 0 \) in both the pixel space and frequency space for Simulation 1 and 2, respectively. For Simulation 1, as shown in Figure \ref{fig:group_diff1}, the heatmap in the pixel space reveals that the central region with non-zero coefficients in \( \beta \) corresponds to higher mean covariate values, which is consistent with the heatmap of \( \beta \) in Figure \( \ref{fig:coefs_sim1} \). Similarly, regions with higher or lower values in the frequency space match the corresponding values in the coefficients. A similar pattern is observed in Simulation 2, as illustrated in Figures \ref{fig:group_diff2} and \ref{fig:coefs_sim2}, where the heatmaps for both the pixel and frequency spaces demonstrate alignment between covariate values and the corresponding non-zero coefficients. 

\begin{figure}[h!] 
	\centering
	\includegraphics[width=0.9\textwidth]{group_mean_diff_sim1.png}
	\caption{Group mean difference in covariate values between instances where \( y = 1 \) and \( y = 0 \) in Simulation
  1, shown for both the pixel space (left) and frequency space (right).}
	\label{fig:group_diff1}
\end{figure}

\begin{figure}[h!] 
	\centering
	\includegraphics[width=0.9\textwidth]{actual_coefs_sim1.png}
  \caption{Actual coefficients in Simulation 1 for the pixel space (left) and frequency space (right).}
  \label{fig:coefs_sim1}
\end{figure}

\begin{figure}[h!] 
	\centering
	\includegraphics[width=0.9\textwidth]{group_mean_diff_sim2.png}
	\caption{Group mean difference in covariate values between instances where \( y = 1 \) and \( y = 0 \) in Simulation 2.}
	\label{fig:group_diff2}
\end{figure}

\begin{figure}[h!] 
	\centering
	\includegraphics[width=0.9\textwidth]{actual_coefs_sim2.png}
  \caption{Actual coefficients in Simulation 2 for the pixel space (left) and frequency space (right).}
  \label{fig:coefs_sim2}
\end{figure}

\FloatBarrier

\subsection*{Model Performance Evaluation: AUC and Accuracy}

To assess the performance of models fitted with covariates from the pixel space versus the frequency space, we evaluated
the area under the curve (AUC) and prediction accuracy. LASSO models were trained using cross-validation by splitting
each set of 1000 simulated observations into 80\% training and 20\% test sets. This process was repeated 500 times.
Table~\ref*{tab:auc_acc_table} presents the average AUCs and accuracies over the 500 iterations. Regardless of whether
sparsity is assumed in the pixel space (Simulation 1) or the frequency space (Simulation 2), models fitted in the
frequency space consistently outperformed those fitted in the pixel space. Specifically, in Simulation 1, using
`lambda.min` as the regularization value, models fitted with covariates from the pixel space achieved an AUC of
0.803 (SE = 0.031) and an accuracy of 72.6\% (SE = 0.032). In contrast, models fitted with covariates from the 
frequency space achieved a slightly higher AUC of 0.826 (SE = 0.028) and a higher accuracy of
74.5\% (SE = 0.030). A similar trend was observed in Simulation 2, with models fitted in the frequency space
demonstrating superior performance regardless of the regularization parameter used.

\begin{table}[h!]
\centering
\caption{Comparison of AUC and accuracy between models fitted in the pixel space and frequency space across 500 iterations for Simulation 1 and Simulation 2.}
\label{tab:auc_acc_table}
\begin{tabular}{l|cc|cc}
\toprule
\textbf{Simulation} & \multicolumn{2}{c}{\textbf{Model in Pixel Space}} & \multicolumn{2}{c}{\textbf{Model in Frequency Space}} \\ 
\midrule
& \textbf{AUC (SE)} & \textbf{Accuracy (SE)} & \textbf{AUC (SE)} & \textbf{Accuracy (SE)} \\ 
\midrule
\textbf{Simulation 1} & & & & \\
lambda.min & 0.803 (0.031) & 0.726 (0.032) & 0.826 (0.028) & 0.745 (0.030) \\
lambda.1se & 0.800 (0.032) & 0.722 (0.032) & 0.826 (0.029) & 0.745 (0.031) \\ 
\midrule
\textbf{Simulation 2} & & & & \\
lambda.min & 0.755 (0.036) & 0.684 (0.034) & 0.812 (0.030) & 0.732 (0.032)  \\
lambda.1se & 0.735 (0.039) & 0.669 (0.038) & 0.812 (0.031) & 0.732 (0.032) \\
\bottomrule
\end{tabular}
\end{table}

\subsection*{Coefficients Estimation}

The mean estimated coefficients in both the pixel space and frequency space were calculated for Simulation 1 and Simulation 2. Figure \ref{fig:beta_estimates} displays the mean estimated \( \beta \) values. The left column shows the estimates when models were fitted using \texttt{lambda.min}, while the right column corresponds to models fitted using \texttt{lambda.1se}. The top row presents the results for Simulation 1, and the bottom row for Simulation 2. When comparing these estimated \( \beta \) values to the actual coefficients shown in Figures \ref{fig:coefs_sim1} and \ref{fig:coefs_sim2}, it is evident that the estimated values closely align with the true coefficients.

Figure \ref{fig:b_estimates} presents the mean estimated \( b \) values plotted against the ordered eigenvalues. The eigenvalues are ranked from smallest to largest, with the smallest assigned an order of 1. To standardize the scale, the orders are then divided by the total number of eigenvalues, resulting in values between 0 and 1 on the x-axis. In Simulation 1, the number of non-zero coefficient estimates closely matches the true \( b \) values shown in Figure \ref{fig:coefs_sim1}. These non-zero coefficients are primarily concentrated among the largest eigenvalues, indicating that the model correctly identifies the most significant components. In contrast, Simulation 2 shows that non-zero coefficient estimates are more uniformly distributed along the x-axis.

\begin{figure}[h!] 
	\centering
  \includegraphics[width=0.9\textwidth]{beta_estimates.png} 
  \caption{Mean estimated \( \beta \) values across simulations, with models fitted using \texttt{lambda.min} (left) and
  \texttt{lambda.1se} (right). The top row shows results for Simulation 1, while the bottom row shows results for Simulation 2.}
	\label{fig:beta_estimates} 
\end{figure}

\begin{figure}[h!] 
	\centering
  \includegraphics[width=0.9\textwidth]{b_estimates.png} 
  \caption{Mean estimated \( b \) values across simulations, plotted against ordered eigenvalues. Models fitted using
  \texttt{lambda.min} are on the left and models fitted with \texttt{lambda.1se} on the right. The top row shows results for Simulation 1, while the bottom row shows results for Simulation 2.}
  \label{fig:b_estimates} 
\end{figure}

\FloatBarrier

\subsection*{Significant P-values}

\begin{figure}[h!] 
	\centering
  \includegraphics[width=0.9\textwidth]{perc_sign_pvals_hdi_beta.png} 
  \caption{Percentage of significant p-values for elements of \( \beta \) when fitting models in the pixel space in
  Simulation 1 (left) and Simulation 2 (right).}
	\label{fig:perc_sign_beta} 
\end{figure}

\begin{figure}[h!] 
	\centering
  \includegraphics[width=0.9\textwidth]{perc_sign_pvals_hdi_b.png} 
  \caption{Percentage of significant p-values for elements of \( b \) across ordered eigenvalues in both simulations.}
	\label{fig:perc_sign_b} 
\end{figure}

\FloatBarrier

Figure~\ref*{fig:top_bottom_eigvecs} presents the frequencies associated with the top three eigenvalues, which represent the dominant patterns in the pixel space. The frequency associated with the smallest eigenvalue is also shown, highlighting the least significant variance.

\begin{figure}[h!] 
	\centering
	\includegraphics[width=0.8\textwidth]{top_bottom_eigvecs.png} 
\caption{Frequencies associated with the top three eigenvalues (top row and bottom left) and the frequency associated with the smallest eigenvalue (bottom right), highlighting the primary and least significant patterns in the pixel space.}
	\label{fig:top_bottom_eigvecs} 
\end{figure}


\end{document}


Murakami and Griffith, “Eigenvector Spatial Filtering for Large Data Sets.”<|MERGE_RESOLUTION|>--- conflicted
+++ resolved
@@ -19,28 +19,28 @@
 
 \begin{document}
 
-<<<<<<< HEAD
-\maketitle
-
-\section*{Notes}
-
-\section*{Introduction}
-
-In this study, we conducted two simulations to evaluate the performance of LASSO models in identifying significant features within high-dimensional datasets. The first simulation assumes sparsity in the feature space corresponding to pixels, referred to as the pixel space, while the second simulation assumes sparsity in the frequency domain, known as the frequency space. The pixel space represents the original high-dimensional domain, where each dimension corresponds to a pixel in an image. Features in this space are directly observable and may exhibit inherent correlations. In contrast, the frequency space is a transformed version of the pixel space, derived through eigen decomposition, where the data is represented in terms of its frequency components.
-
-
 \section*{Methods}
 
-\subsection*{Data Simulation}
-
-We will firstly illustrate how the transformation between the pixel space and the frequency space was performed. Let \( \mathbf{x} \) denote a column vector representing the pixel values of a single observation, with \( n =256 \) pixels in total. Its covariance matrix, \( C \), is defined to have an exponential correlation structure, where \( C_{i j}=-\exp (\operatorname{dist}(i, j)) \). Here, \( \operatorname{dist}(i, j) \) is the distance between the pixels \( i \) and \( j \) in a \( 16 \times 16 \) grid. Let's define \( \mathbf{M}=\mathbf{I}-\mathbf{1} \mathbf{1}^{\prime} / n \) to be a centering matrix. We can eigen-decompose the matrix \( \mathbf{MCM} \) into \( \mathbf{E}_{\text {full }} \boldsymbol{\Lambda}_{\text {full }} \mathbf{E}_{\text {full }}^{\prime} \), where the \( l \)th column of \( \mathbf{E} \) is the \( l \)th eigenvector. We transform the random vector \( \mathbf{x} \) into the frequency space by computing \( \mathbf{x}_{\text {freq }}=\mathbf{E}^T \mathbf{x} \). The covariance matrix of \( \mathbf{x}_{\text {freq }} \) is then given by \( \operatorname{cov}(\mathbf{x}_{\mathrm{freq}})=\mathbf{E}^T C \mathbf{E} \), which results in a diagonal matrix.
-
-
+In this study, we conducted two simulations to evaluate the performace of LASSO models in identifying significant
+features within high-dimensional datasets. The first simulation assumes sparsity in the feature space corresponding to
+pixels, referred to as the pixel space, while the second simulation assumes sparsity in the frequency domain, known as
+the frequency space. The pixel space represents the original high-dimensional domain, where each dimension corresponds
+to a pixel in an image. Features in this space are directly observable and may exhibit inherent correlations. In
+contrast, the frequency space is a transformed version of the pixel space, derived through eigen decomposition, where
+the data is represented in terms of its frequency components.
+
+Let \( X \) denote a column vector representing the pixel values of a single observation, with 256 pixels in total. Its
+covariance matrix, \( \Sigma \), is defined to have an exponential correlation structure, where \( \Sigma_{i j}=-\exp
+(\operatorname{dist}(i, j)) \). Here, \( \operatorname{dist}(i, j) \) is the distance between the pixels \( i \) and \(
+j \) in a \( 16 \times 16 \) grid. The matrix \( V \) contains the eigenvectors of \( \Sigma \), with each column
+representing an eigenvector. We transform the random vector \( X \) into the frequency space by computing \( X_{\text
+		{freq }}=V^T X \). The covariance matrix of \( X_{\text {freq }} \) is then given by \(
+\operatorname{cov}(X_{\mathrm{freq}})=V^T \Sigma V \), which results in a diagonal matrix.
 
 In each simulation iteration, 1000 observations of \( X_{\text {freq}} \) are generated from a multivariate normal
 distribution with the covariance matrix \(\operatorname{cov}\left(X_{\text {freq }}\right) \). This process is repeated
 across 500 iterations.  For each observation, we compute the corresponding pixel space vector \( X \) as \( X=V X_{\text
-{freq }} \).
+		{freq }} \).
 
 In the first simulation, we assume that the coefficient vector \( \beta \) is sparse in the pixel space. Specifically,
 the non-zero values in \( \beta \) are confined to a central \( 8 \times 8 \) region of the image. The response variable
@@ -50,7 +50,7 @@
 
 In the second simulation, sparsity is assumed in the coefficient vector \( b \) within the frequency space. Here, 10\%
 of the 256 entries in \( b \) are randomly set to non-zero values, while the rest remain zero. The response variable \(
-y \) is generated similarly to the first simulation, ensuring that the probability \( p \) is uniformly distributed. 
+y \) is generated similarly to the first simulation, ensuring that the probability \( p \) is uniformly distributed.
 
 For both simulations, two models are fitted: one using the covariates in the pixel space and the other using the
 covariates in the frequency space. Each dataset, consisting of 1000 observations with 256 features (representing \( 16
@@ -60,66 +60,7 @@
 \lambda \) values, `lambda.min` which minimizes the cross-validated error, and `lambda.1se`, which represents the
 largest \( \lambda \) within one standard error of the minimum.
 
-After selecting the optimal \( \lambda \), model performance is assessed using accuracy and AUC (Area Under the Curve)
-metrics. Additionally, a permutation test is conducted 100 times to calculate p-values for each covariate. Across all
-iterations, we compute the mean and standard deviation of the metrics, as well as the percentage of significant p-values
-for each covariate.  
-=======
-
-\section*{Methods}
-
-We evaluate the performance of LASSO models in identifying significant features in high-dimensional datasets, comparing model performance in the pixel space and the frequency space. Two simulations were designed: one simulating data in the pixel space and the other in the frequency space. After each simulation, the generated data is projected between spaces, and LASSO models are fitted in both spaces to assess performance.
-
-\subsection*{Transformation Between Pixel and Frequency Spaces}
-
-Let \( \mathbf{x} \) be a column vector of pixel values for an image with 256 pixels. The pixel values exhibit inherent correlations, captured by the covariance matrix \( \Sigma \). Performing eigen-decomposition of \( \Sigma \), we obtain a matrix \( V \), where each column is an eigenvector of \( \Sigma \). Using \( V \), the transformation from the pixel space to the frequency space is expressed as:
-
-\[
-\mathbf{x}_{\text{freq}} = V^T \mathbf{x}
-\]
-
-In the frequency space, the covariance matrix of \( \mathbf{x}_{\text{freq}} \) is \( V^T \Sigma V \), which is diagonal. This diagonal structure implies that the features in the frequency space are uncorrelated. We can simulate \( \mathbf{x} \) for 1000 times, with each iteration as a row and use \( \mathbf{X} \) to represent it.
-
-\subsection*{Simulation Design}
-
-Two simulations were conducted, generating 1000 observations, each with 256 features representing \( 16 \times 16 \) pixel images. Both simulations were repeated over 500 iterations to ensure robustness.
-
-\subsubsection*{Simulation 1: Data Generated in the Pixel Space}
-
-In the first simulation, data is generated in the pixel space. The covariates \( \mathbf{X} \) follow an exponential correlation structure, where the covariance between pixels \( i \) and \( j \) is given by:
-
-\[
-\Sigma_{i j} = \exp(-\text{dist}(i, j))
-\]
-where \( \text{dist}(i, j) \) is the distance between pixels in the 2D space. The coefficient vector \( \beta \) is sparse, with non-zero values confined to a central \( 8 \times 8 \) region of the image. The response variable \( y \) is drawn from a binomial distribution, with the probability \( p \) determined by:
-
-\[
-\eta = \mathbf{X} \beta, \quad p = \frac{1}{1 + \exp(-\eta)}
-\]
-
-The non-zero coefficients in \( \beta \) are chosen to ensure that \( p \) is uniformly distributed within \( [0, 1] \).
-
-Once the data is generated in the pixel space, we project it to the frequency space using the transformation \( \mathbf{X}_{\text{freq}} = \mathbf{X} V \), and calculate the corresponding coefficients \( b = V^T \beta \).
-
-\subsubsection*{Simulation 2: Data Generated in the Frequency Space}
-
-In the second simulation, data is generated directly in the frequency space. The covariance matrix in this space is diagonal, representing no correlation between features. We assume a diagonal covariance matrix with decreasing diagonal values, corresponding to decreasing variance across frequencies.
-
-The coefficient vector \( b \) is sparse, with 10\% of the 256 entries randomly assigned non-zero values, while the remaining entries are set to zero. The response variable \( y \) is generated similarly to the first simulation, ensuring that \( p \) is uniformly distributed.
-
-Once the data is generated in the frequency space, we project it back to the pixel space using the inverse transformation \( \mathbf{X} = \mathbf{X}_{\text{freq}} V^T \), and calculate the corresponding coefficients \( \beta = V b \).
-
-\subsection*{Model Fitting and Evaluation}
-
-For both simulations, we fit LASSO models using the covariates in both the pixel space and the frequency space. Each dataset, consisting of 1000 observations with 256 features, is split into training (80\%) and test (20\%) sets. The regularization parameter \( \lambda \) is tuned using cross-validation based on binomial deviance. Two specific values of \( \lambda \) are considered:
-
-\begin{itemize}
-    \item \( \lambda_{\text{min}} \): The value of \( \lambda \) that minimizes the cross-validated error.
-    \item \( \lambda_{\text{1se}} \): The largest value of \( \lambda \) within one standard error of the minimum.
-\end{itemize}
-
 After selecting the optimal \( \lambda \), model performance is evaluated using accuracy and the Area Under the Curve (AUC) metric. Additionally, a permutation test is performed 100 times to calculate p-values for each covariate. Across all iterations, we compute the mean and standard deviation of the performance metrics and the percentage of significant p-values for each covariate.
->>>>>>> 90e132e3
 
 
 \section*{Results}
@@ -128,55 +69,55 @@
 
 In Simulation 1, the distribution of the success probability \( p \) was evaluated at various \( \beta \) values: 0.01,
 0.05, 0.1, 0.2, and 1. As shown in Figure \ref{fig:sim1_p_dist}, \( \beta = 0.1 \) yielded the most uniform distribution
-of \( p \), making it the optimal choice for model fitting. Similarly, in Simulation 2, the distribution of \( p \) was assessed at various \( b \) values: 0.1, 0.2, 0.4, 0.6, 0.8, and 1. As illustrated in Figure \ref{fig:sim2_p_dist}, \( b = 0.2 \) resulted in the most uniform distribution of \( p \). 
-
-\begin{figure}[h!] 
-	\centering
-	\includegraphics[width=0.8\textwidth]{sim1_p_dist.png} 
-  \caption{Distribution of success probability \( p \) at different \( \beta \) values in Simulation 1.}
-	\label{fig:sim1_p_dist} 
-\end{figure}
-
-\begin{figure}[h!] 
-	\centering
-	\includegraphics[width=0.8\textwidth]{sim2_p_dist.png} 
-  \caption{Distribution of success probability \( p \) at different \( b \) values in Simulation 2.}
-	\label{fig:sim2_p_dist} 
+of \( p \), making it the optimal choice for model fitting. Similarly, in Simulation 2, the distribution of \( p \) was assessed at various \( b \) values: 0.1, 0.2, 0.4, 0.6, 0.8, and 1. As illustrated in Figure \ref{fig:sim2_p_dist}, \( b = 0.2 \) resulted in the most uniform distribution of \( p \).
+
+\begin{figure}[h!]
+	\centering
+	\includegraphics[width=0.8\textwidth]{sim1_p_dist.png}
+	\caption{Distribution of success probability \( p \) at different \( \beta \) values in Simulation 1.}
+	\label{fig:sim1_p_dist}
+\end{figure}
+
+\begin{figure}[h!]
+	\centering
+	\includegraphics[width=0.8\textwidth]{sim2_p_dist.png}
+	\caption{Distribution of success probability \( p \) at different \( b \) values in Simulation 2.}
+	\label{fig:sim2_p_dist}
 \end{figure}
 
 \FloatBarrier
 
 \subsection*{Group Mean Difference}
 
-Using the selected values of \( \beta \) and \( b \), figure \ref{fig:group_diff1} and \ref{fig:group_diff2} depict the group mean difference in covariate values between instances where \( y = 1 \) and \( y = 0 \) in both the pixel space and frequency space for Simulation 1 and 2, respectively. For Simulation 1, as shown in Figure \ref{fig:group_diff1}, the heatmap in the pixel space reveals that the central region with non-zero coefficients in \( \beta \) corresponds to higher mean covariate values, which is consistent with the heatmap of \( \beta \) in Figure \( \ref{fig:coefs_sim1} \). Similarly, regions with higher or lower values in the frequency space match the corresponding values in the coefficients. A similar pattern is observed in Simulation 2, as illustrated in Figures \ref{fig:group_diff2} and \ref{fig:coefs_sim2}, where the heatmaps for both the pixel and frequency spaces demonstrate alignment between covariate values and the corresponding non-zero coefficients. 
-
-\begin{figure}[h!] 
+Using the selected values of \( \beta \) and \( b \), figure \ref{fig:group_diff1} and \ref{fig:group_diff2} depict the group mean difference in covariate values between instances where \( y = 1 \) and \( y = 0 \) in both the pixel space and frequency space for Simulation 1 and 2, respectively. For Simulation 1, as shown in Figure \ref{fig:group_diff1}, the heatmap in the pixel space reveals that the central region with non-zero coefficients in \( \beta \) corresponds to higher mean covariate values, which is consistent with the heatmap of \( \beta \) in Figure \( \ref{fig:coefs_sim1} \). Similarly, regions with higher or lower values in the frequency space match the corresponding values in the coefficients. A similar pattern is observed in Simulation 2, as illustrated in Figures \ref{fig:group_diff2} and \ref{fig:coefs_sim2}, where the heatmaps for both the pixel and frequency spaces demonstrate alignment between covariate values and the corresponding non-zero coefficients.
+
+\begin{figure}[h!]
 	\centering
 	\includegraphics[width=0.9\textwidth]{group_mean_diff_sim1.png}
 	\caption{Group mean difference in covariate values between instances where \( y = 1 \) and \( y = 0 \) in Simulation
-  1, shown for both the pixel space (left) and frequency space (right).}
+		1, shown for both the pixel space (left) and frequency space (right).}
 	\label{fig:group_diff1}
 \end{figure}
 
-\begin{figure}[h!] 
+\begin{figure}[h!]
 	\centering
 	\includegraphics[width=0.9\textwidth]{actual_coefs_sim1.png}
-  \caption{Actual coefficients in Simulation 1 for the pixel space (left) and frequency space (right).}
-  \label{fig:coefs_sim1}
-\end{figure}
-
-\begin{figure}[h!] 
+	\caption{Actual coefficients in Simulation 1 for the pixel space (left) and frequency space (right).}
+	\label{fig:coefs_sim1}
+\end{figure}
+
+\begin{figure}[h!]
 	\centering
 	\includegraphics[width=0.9\textwidth]{group_mean_diff_sim2.png}
 	\caption{Group mean difference in covariate values between instances where \( y = 1 \) and \( y = 0 \) in Simulation 2.}
 	\label{fig:group_diff2}
 \end{figure}
 
-\begin{figure}[h!] 
+\begin{figure}[h!]
 	\centering
 	\includegraphics[width=0.9\textwidth]{actual_coefs_sim2.png}
-  \caption{Actual coefficients in Simulation 2 for the pixel space (left) and frequency space (right).}
-  \label{fig:coefs_sim2}
+	\caption{Actual coefficients in Simulation 2 for the pixel space (left) and frequency space (right).}
+	\label{fig:coefs_sim2}
 \end{figure}
 
 \FloatBarrier
@@ -190,30 +131,30 @@
 sparsity is assumed in the pixel space (Simulation 1) or the frequency space (Simulation 2), models fitted in the
 frequency space consistently outperformed those fitted in the pixel space. Specifically, in Simulation 1, using
 `lambda.min` as the regularization value, models fitted with covariates from the pixel space achieved an AUC of
-0.803 (SE = 0.031) and an accuracy of 72.6\% (SE = 0.032). In contrast, models fitted with covariates from the 
+0.803 (SE = 0.031) and an accuracy of 72.6\% (SE = 0.032). In contrast, models fitted with covariates from the
 frequency space achieved a slightly higher AUC of 0.826 (SE = 0.028) and a higher accuracy of
 74.5\% (SE = 0.030). A similar trend was observed in Simulation 2, with models fitted in the frequency space
 demonstrating superior performance regardless of the regularization parameter used.
 
 \begin{table}[h!]
-\centering
-\caption{Comparison of AUC and accuracy between models fitted in the pixel space and frequency space across 500 iterations for Simulation 1 and Simulation 2.}
-\label{tab:auc_acc_table}
-\begin{tabular}{l|cc|cc}
-\toprule
-\textbf{Simulation} & \multicolumn{2}{c}{\textbf{Model in Pixel Space}} & \multicolumn{2}{c}{\textbf{Model in Frequency Space}} \\ 
-\midrule
-& \textbf{AUC (SE)} & \textbf{Accuracy (SE)} & \textbf{AUC (SE)} & \textbf{Accuracy (SE)} \\ 
-\midrule
-\textbf{Simulation 1} & & & & \\
-lambda.min & 0.803 (0.031) & 0.726 (0.032) & 0.826 (0.028) & 0.745 (0.030) \\
-lambda.1se & 0.800 (0.032) & 0.722 (0.032) & 0.826 (0.029) & 0.745 (0.031) \\ 
-\midrule
-\textbf{Simulation 2} & & & & \\
-lambda.min & 0.755 (0.036) & 0.684 (0.034) & 0.812 (0.030) & 0.732 (0.032)  \\
-lambda.1se & 0.735 (0.039) & 0.669 (0.038) & 0.812 (0.031) & 0.732 (0.032) \\
-\bottomrule
-\end{tabular}
+	\centering
+	\caption{Comparison of AUC and accuracy between models fitted in the pixel space and frequency space across 500 iterations for Simulation 1 and Simulation 2.}
+	\label{tab:auc_acc_table}
+	\begin{tabular}{l|cc|cc}
+		\toprule
+		\textbf{Simulation}   & \multicolumn{2}{c}{\textbf{Model in Pixel Space}} & \multicolumn{2}{c}{\textbf{Model in Frequency Space}}                                              \\
+		\midrule
+		                      & \textbf{AUC (SE)}                                 & \textbf{Accuracy (SE)}                                & \textbf{AUC (SE)} & \textbf{Accuracy (SE)} \\
+		\midrule
+		\textbf{Simulation 1} &                                                   &                                                       &                   &                        \\
+		lambda.min            & 0.803 (0.031)                                     & 0.726 (0.032)                                         & 0.826 (0.028)     & 0.745 (0.030)          \\
+		lambda.1se            & 0.800 (0.032)                                     & 0.722 (0.032)                                         & 0.826 (0.029)     & 0.745 (0.031)          \\
+		\midrule
+		\textbf{Simulation 2} &                                                   &                                                       &                   &                        \\
+		lambda.min            & 0.755 (0.036)                                     & 0.684 (0.034)                                         & 0.812 (0.030)     & 0.732 (0.032)          \\
+		lambda.1se            & 0.735 (0.039)                                     & 0.669 (0.038)                                         & 0.812 (0.031)     & 0.732 (0.032)          \\
+		\bottomrule
+	\end{tabular}
 \end{table}
 
 \subsection*{Coefficients Estimation}
@@ -222,50 +163,50 @@
 
 Figure \ref{fig:b_estimates} presents the mean estimated \( b \) values plotted against the ordered eigenvalues. The eigenvalues are ranked from smallest to largest, with the smallest assigned an order of 1. To standardize the scale, the orders are then divided by the total number of eigenvalues, resulting in values between 0 and 1 on the x-axis. In Simulation 1, the number of non-zero coefficient estimates closely matches the true \( b \) values shown in Figure \ref{fig:coefs_sim1}. These non-zero coefficients are primarily concentrated among the largest eigenvalues, indicating that the model correctly identifies the most significant components. In contrast, Simulation 2 shows that non-zero coefficient estimates are more uniformly distributed along the x-axis.
 
-\begin{figure}[h!] 
-	\centering
-  \includegraphics[width=0.9\textwidth]{beta_estimates.png} 
-  \caption{Mean estimated \( \beta \) values across simulations, with models fitted using \texttt{lambda.min} (left) and
-  \texttt{lambda.1se} (right). The top row shows results for Simulation 1, while the bottom row shows results for Simulation 2.}
-	\label{fig:beta_estimates} 
-\end{figure}
-
-\begin{figure}[h!] 
-	\centering
-  \includegraphics[width=0.9\textwidth]{b_estimates.png} 
-  \caption{Mean estimated \( b \) values across simulations, plotted against ordered eigenvalues. Models fitted using
-  \texttt{lambda.min} are on the left and models fitted with \texttt{lambda.1se} on the right. The top row shows results for Simulation 1, while the bottom row shows results for Simulation 2.}
-  \label{fig:b_estimates} 
+\begin{figure}[h!]
+	\centering
+	\includegraphics[width=0.9\textwidth]{beta_estimates.png}
+	\caption{Mean estimated \( \beta \) values across simulations, with models fitted using \texttt{lambda.min} (left) and
+		\texttt{lambda.1se} (right). The top row shows results for Simulation 1, while the bottom row shows results for Simulation 2.}
+	\label{fig:beta_estimates}
+\end{figure}
+
+\begin{figure}[h!]
+	\centering
+	\includegraphics[width=0.9\textwidth]{b_estimates.png}
+	\caption{Mean estimated \( b \) values across simulations, plotted against ordered eigenvalues. Models fitted using
+		\texttt{lambda.min} are on the left and models fitted with \texttt{lambda.1se} on the right. The top row shows results for Simulation 1, while the bottom row shows results for Simulation 2.}
+	\label{fig:b_estimates}
 \end{figure}
 
 \FloatBarrier
 
 \subsection*{Significant P-values}
 
-\begin{figure}[h!] 
-	\centering
-  \includegraphics[width=0.9\textwidth]{perc_sign_pvals_hdi_beta.png} 
-  \caption{Percentage of significant p-values for elements of \( \beta \) when fitting models in the pixel space in
-  Simulation 1 (left) and Simulation 2 (right).}
-	\label{fig:perc_sign_beta} 
-\end{figure}
-
-\begin{figure}[h!] 
-	\centering
-  \includegraphics[width=0.9\textwidth]{perc_sign_pvals_hdi_b.png} 
-  \caption{Percentage of significant p-values for elements of \( b \) across ordered eigenvalues in both simulations.}
-	\label{fig:perc_sign_b} 
+\begin{figure}[h!]
+	\centering
+	\includegraphics[width=0.9\textwidth]{perc_sign_pvals_hdi_beta.png}
+	\caption{Percentage of significant p-values for elements of \( \beta \) when fitting models in the pixel space in
+		Simulation 1 (left) and Simulation 2 (right).}
+	\label{fig:perc_sign_beta}
+\end{figure}
+
+\begin{figure}[h!]
+	\centering
+	\includegraphics[width=0.9\textwidth]{perc_sign_pvals_hdi_b.png}
+	\caption{Percentage of significant p-values for elements of \( b \) across ordered eigenvalues in both simulations.}
+	\label{fig:perc_sign_b}
 \end{figure}
 
 \FloatBarrier
 
 Figure~\ref*{fig:top_bottom_eigvecs} presents the frequencies associated with the top three eigenvalues, which represent the dominant patterns in the pixel space. The frequency associated with the smallest eigenvalue is also shown, highlighting the least significant variance.
 
-\begin{figure}[h!] 
-	\centering
-	\includegraphics[width=0.8\textwidth]{top_bottom_eigvecs.png} 
-\caption{Frequencies associated with the top three eigenvalues (top row and bottom left) and the frequency associated with the smallest eigenvalue (bottom right), highlighting the primary and least significant patterns in the pixel space.}
-	\label{fig:top_bottom_eigvecs} 
+\begin{figure}[h!]
+	\centering
+	\includegraphics[width=0.8\textwidth]{top_bottom_eigvecs.png}
+	\caption{Frequencies associated with the top three eigenvalues (top row and bottom left) and the frequency associated with the smallest eigenvalue (bottom right), highlighting the primary and least significant patterns in the pixel space.}
+	\label{fig:top_bottom_eigvecs}
 \end{figure}
 
 
